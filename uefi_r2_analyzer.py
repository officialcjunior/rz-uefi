--- conflicted
+++ resolved
@@ -11,13 +11,7 @@
 
 import click
 
-<<<<<<< HEAD
 from uefi_r2 import UefiAnalyzer, UefiRule, UefiScanner
-=======
-from uefi_r2.uefi_analyzer import UefiAnalyzer
-from uefi_r2.uefi_scanner import UefiRule, UefiScanner
-from uefi_r2.uefi_te import TerseExecutableParser
->>>>>>> e6d1c688
 
 
 @click.group()
