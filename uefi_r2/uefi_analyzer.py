# SPDX-License-Identifier: GPL-3.0+
#
# pylint: disable=too-many-nested-blocks,invalid-name
# pylint: disable=too-few-public-methods,too-many-arguments,too-many-instance-attributes

"""
Tools for analyzing UEFI firmware using radare2
"""

import uuid

from typing import List, Dict, Any, Optional, Tuple

import r2pipe
from uefi_r2.uefi_protocols import GUID_FROM_BYTES, UefiGuid
from uefi_r2.uefi_tables import (
    BS_PROTOCOLS_INFO_X64,
    OFFSET_TO_SERVICE,
    EFI_BOOT_SERVICES_X64,
    EFI_RUNTIME_SERVICES_X64,
)


class UefiService:
    """ a UEFI service """

    def __init__(self, name: str, address: int) -> None:
        self.name: str = name
        self.address: int = address

    @property
    def __dict__(self):
        val = {}
        if self.name:
            val["name"] = self.name
        if self.address:
            val["address"] = self.address
        return val


class UefiProtocol(UefiGuid):
    """ a UEFI protocol """

    def __init__(
        self, name: str, address: int, value: str, guid_address: int, service: str
    ) -> None:
        super().__init__(name=name, value=value)
        self.address: int = address
        self.guid_address: int = guid_address
        self.service: str = service

    @property
    def __dict__(self):
        val = super().__dict__
        if self.address:
            val["address"] = self.address
        if self.guid_address:
            val["guid_address"] = self.guid_address
        if self.service:
            val["service"] = self.service
        return val


class UefiProtocolGuid(UefiGuid):
    """ a UEFI protocol GUID """

    def __init__(self, name: str, address: int, value: str) -> None:
        super().__init__(name=name, value=value)
        self.address: int = address

    @property
    def __dict__(self):
        val = super().__dict__
        if self.address:
            val["address"] = self.address
        return val


class NvramVariable:
    def __init__(self, name: str, guid: str, service: UefiService) -> None:
        self.name: str = name
        self.guid: str = guid
        self.service: UefiService = service


class UefiAnalyzer:
    """ helper object to analyze the EFI binary and provide properties """

    def __init__(self, image_path: Optional[str] = None):
        """UEFI analyzer initialization"""

        # init r2
        if image_path:
            self._r2 = r2pipe.open(image_path, flags=["-2"])
            # analyze image
<<<<<<< HEAD
            self._r2.cmd("aaa")

        # private cache
        self._bs_list_g_bs: Optional[List[UefiService]] = None
        self._bs_list_prot: Optional[List[UefiService]] = None
        self._bs_prot: Optional[List[UefiService]] = None
        self._rt_list: Optional[List[UefiService]] = None
        self._protocols: Optional[List[UefiProtocol]] = None
        self._protocol_guids: Optional[List[UefiProtocolGuid]] = None
        self._info: Optional[List[Any]] = None
        self._strings: Optional[List[Any]] = None
        self._sections: Optional[List[Any]] = None
        self._functions: Optional[List[Any]] = None
        self._g_bs: Optional[int] = None
        self._g_rt: Optional[int] = None

    @property
    def info(self) -> List[Any]:
        """Get common image properties (parsed header)"""
        if self._info is None:
            self._info = self._r2.cmdj("ij")
        return self._info

    @property
    def strings(self) -> List[Any]:
        """Get common image properties (strings)"""
        if self._strings is None:
            self._strings = self._r2.cmdj("izzzj")
        return self._strings

    @property
    def sections(self) -> List[Any]:
        """Get common image properties (sections)"""
        if self._sections is None:
            self._sections = self._r2.cmdj("iSj")
        return self._sections

    @property
    def functions(self) -> List[Any]:
        """Get common image properties (functions)"""
        if self._functions is None:
            self._functions = self._r2.cmdj("aflj")
        return self._functions

    def _get_g_bs_x64(self) -> int:

        for func in self.functions:
=======
            self.r2.cmd("aaa")
            # set asm.esil variable value
            self.r2.cmd("e asm.esil = true")
        # debug
        self.r2_debug = debug
        # name
        self.r2_name = click.style("uefi_r2", fg="green", bold=True)
        # list of boot services
        self.bs_list: List[UefiService] = []
        self.bs_prot: List[UefiService] = []
        # list of runtime services
        self.rt_list: List[UefiService] = []
        # list of protocols
        self.protocols: List[UefiProtocol] = []
        self.p_guids: List[UefiProtocolGuid] = []
        # list of NVRAM variables
        self.nvram_vars: List[NvramVariable] = []

        self.r2_info: List[Any] = []
        self.r2_strings: List[Any] = []
        self._r2_sections: List[Any] = []
        self._r2_functions: List[Any] = []
        self.g_bs: int = 0
        self.g_rt: int = 0

    def r2_get_common_properties(self) -> None:
        """Get common image properties (parsed header, strings, sections, functions)"""

        # get common info
        self.r2_info = self.r2.cmdj("ij")
        # get strings
        self.r2_strings = self.r2.cmdj("izzzj")
        # get sections
        self._r2_sections = self.r2.cmdj("iSj")
        # get functions
        self._r2_functions = self.r2.cmdj("aflj")

    def r2_get_g_bs_x64(self) -> bool:
        """Find BootServices table global address"""

        for func in self._r2_functions:
>>>>>>> 9017e32b
            func_addr = func["offset"]
            func_insns = self._r2.cmdj("pdfj @{:#x}".format(func_addr))
            g_bs_reg = None
            for insn in func_insns["ops"]:
                if "esil" in insn:
                    esil = insn["esil"].split(",")
                    if (
                        (esil[0] == "0x60")
                        and (esil[2] == "+")
                        and (esil[3] == "[8]")
                        and (esil[-1] == "=")
                    ):
                        g_bs_reg = esil[-2]
                    if g_bs_reg:
                        if (esil[0] == g_bs_reg) and (esil[-1] == "=[8]"):
                            if "ptr" in insn:
                                return insn["ptr"]
        return 0

    @property
    def g_bs(self) -> int:
        """Find BootServices table global address"""
        if self._g_bs is None:
            self._g_bs = self._get_g_bs_x64()
        return self._g_bs

    def _get_g_rt_x64(self) -> int:

<<<<<<< HEAD
        for func in self.functions:
=======
        for func in self._r2_functions:
>>>>>>> 9017e32b
            func_addr = func["offset"]
            func_insns = self._r2.cmdj("pdfj @{:#x}".format(func_addr))
            g_rt_reg = None
            for insn in func_insns["ops"]:
                if "esil" in insn:
                    esil = insn["esil"].split(",")
                    if (
                        (esil[0] == "0x58")
                        and (esil[2] == "+")
                        and (esil[3] == "[8]")
                        and (esil[-1] == "=")
                    ):
                        g_rt_reg = esil[-2]
                    if g_rt_reg:
                        if (esil[0] == g_rt_reg) and (esil[-1] == "=[8]"):
                            if "ptr" in insn:
                                return insn["ptr"]
        return 0

    @property
    def g_rt(self) -> int:
        """Find RuntimeServices table global address"""
        if self._g_rt is None:
            self._g_rt = self._get_g_rt_x64()
        return self._g_rt

    def _get_boot_services_g_bs_x64(self) -> List[UefiService]:

<<<<<<< HEAD
        bs_list = []
        for func in self.functions:
=======
        for func in self._r2_functions:
>>>>>>> 9017e32b
            func_addr = func["offset"]
            func_insns = self._r2.cmdj("pdfj @{:#x}".format(func_addr))
            insn_index = 0
            for insn in func_insns["ops"]:
                # find "mov rax, qword [g_bs]" instruction
                g_bs_found = False
                if "esil" in insn:
                    esil = insn["esil"].split(",")
                    if (
                        (insn["type"] == "mov")
                        and (esil[-1] == "=")
                        and (esil[-3] == "[8]")
                        and (esil[-4] == "+")
                    ):
                        if ("ptr" in insn) and (insn["ptr"] == self.g_bs):
                            g_bs_found = True
                    if not g_bs_found:
                        insn_index += 1
                        continue
                    # if current instriction is "mov rax, qword [g_bs]"
                    for g_bs_area_insn in func_insns["ops"][
                        insn_index : insn_index + 0x10
                    ]:
                        if "esil" in g_bs_area_insn.keys():
                            g_bs_area_esil = g_bs_area_insn["esil"].split(",")
                            if (
                                (g_bs_area_insn["type"] == "ucall")
                                and (g_bs_area_esil[1] == "rax")
                                and (g_bs_area_esil[2] == "+")
                                and (g_bs_area_esil[3] == "[8]")
                                and (g_bs_area_esil[-1] == "=")
                            ):
                                if "ptr" in g_bs_area_insn:
                                    service_offset = g_bs_area_insn["ptr"]
                                    if service_offset in EFI_BOOT_SERVICES_X64:
                                        bs_list.append(
                                            UefiService(
                                                address=g_bs_area_insn["offset"],
                                                name=EFI_BOOT_SERVICES_X64[
                                                    service_offset
                                                ],
                                            )
                                        )
                                        break
                    insn_index += 1
        return bs_list

    def _get_boot_services_prot_x64(
        self,
    ) -> Tuple[List[UefiService], List[UefiService]]:

<<<<<<< HEAD
        bs_list: List[UefiService] = []
        bs_prot: List[UefiService] = []
        for func in self.functions:
=======
        for func in self._r2_functions:
>>>>>>> 9017e32b
            func_addr = func["offset"]
            func_insns = self._r2.cmdj("pdfj @{:#x}".format(func_addr))
            for insn in func_insns["ops"]:
                if "esil" in insn:
                    esil = insn["esil"].split(",")
                    if (
                        (insn["type"] == "ucall")
                        and (esil[1] == "rax")
                        and (esil[2] == "+")
                        and (esil[3] == "[8]")
                    ):
                        if "ptr" in insn:
                            service_offset = insn["ptr"]
                            if service_offset in OFFSET_TO_SERVICE:
                                name = OFFSET_TO_SERVICE[service_offset]
                                # found boot service that work with protocol
                                new = True
                                for bs in bs_list:
                                    if bs.address == insn["offset"]:
                                        new = False
                                        break
                                bs = UefiService(address=insn["offset"], name=name)
                                if new:
                                    bs_list.append(bs)
                                bs_prot.append(bs)
                                break
        return bs_list, bs_prot

    @property
    def boot_services(self) -> List[UefiService]:
        """Find boot services using g_bs"""
        if self._bs_list_g_bs is None:
            self._bs_list_g_bs = self._get_boot_services_g_bs_x64()
        if self._bs_list_prot is None:
            self._bs_list_prot, self._bs_prot = self._get_boot_services_prot_x64()
        return self._bs_list_g_bs + self._bs_list_prot

    @property
    def boot_services_protocols(self) -> List[Any]:
        """Find boot service that work with protocols"""
        if self._bs_prot is None:
            self._bs_list_prot, self._bs_prot = self._get_boot_services_prot_x64()
        return self._bs_prot

    def _get_runtime_services_x64(self) -> List[UefiService]:

        rt_list: List[UefiService] = []
        if not self.g_rt:
<<<<<<< HEAD
            return rt_list
        for func in self.functions:
=======
            return False
        for func in self._r2_functions:
>>>>>>> 9017e32b
            func_addr = func["offset"]
            func_insns = self._r2.cmdj("pdfj @{:#x}".format(func_addr))
            insn_index = 0
            for insn in func_insns["ops"]:
                # find "mov rax, qword [g_rt]" instruction
                g_rt_found = False
                if "esil" in insn:
                    esil = insn["esil"].split(",")
                    if (
                        (insn["type"] == "mov")
                        and (esil[-1] == "=")
                        and (esil[-3] == "[8]")
                        and (esil[-4] == "+")
                    ):
                        if ("ptr" in insn) and (insn["ptr"] == self.g_rt):
                            g_rt_found = True
                    if not g_rt_found:
                        insn_index += 1
                        continue
                    # if current instriction is "mov rax, qword [g_rt]"
                    for g_rt_area_insn in func_insns["ops"][
                        insn_index : insn_index + 0x10
                    ]:
                        g_rt_area_esil = g_rt_area_insn["esil"].split(",")
                        if (
                            (g_rt_area_insn["type"] == "ucall")
                            and (g_rt_area_esil[1] == "rax")
                            and (g_rt_area_esil[2] == "+")
                            and (g_rt_area_esil[3] == "[8]")
                            and (g_rt_area_esil[-1] == "=")
                        ):
                            if "ptr" in g_rt_area_insn:
                                service_offset = g_rt_area_insn["ptr"]
                                if service_offset in EFI_RUNTIME_SERVICES_X64:
                                    rt_list.append(
                                        UefiService(
                                            address=g_rt_area_insn["offset"],
                                            name=EFI_RUNTIME_SERVICES_X64[
                                                service_offset
                                            ],
                                        )
                                    )
                                    break
                    insn_index += 1
        return rt_list

    @property
    def runtime_services(self) -> List[UefiService]:
        """Find all runtime services"""
        if self._rt_list is None:
            self._rt_list = self._get_runtime_services_x64()
        return self._rt_list

    def _get_protocols_x64(self) -> List[UefiProtocol]:

        protocols = []
        for bs in self.boot_services_protocols:
            block_insns = self._r2.cmdj("pdbj @{:#x}".format(bs.address))
            for insn in block_insns:
                if "esil" in insn:
                    esil = insn["esil"].split(",")
                    if (
                        (insn["type"] == "lea")
                        and (esil[-1] == "=")
                        and (esil[-2] == BS_PROTOCOLS_INFO_X64[bs.name]["reg"])
                        and (esil[-3] == "+")
                    ):
<<<<<<< HEAD
                        if "ptr" in insn:
                            p_guid_addr = insn["ptr"]
                            self._r2.cmd("s {:#x}".format(p_guid_addr))
                            p_guid_b = bytes(self._r2.cmdj("xj 16"))

                            # look up in known list
                            guid = GUID_FROM_BYTES.get(p_guid_b)
                            if not guid:
                                guid = UefiGuid(
                                    value=str(uuid.UUID(bytes_le=p_guid_b)),
                                    name="proprietary_protocol",
                                )

                            protocols.append(
                                UefiProtocol(
                                    name=guid.name,
                                    value=guid.value,
                                    guid_address=p_guid_addr,
                                    address=insn["offset"],
                                    service=bs.name,
                                )
                            )
        return protocols
=======
                        if not "ptr" in insn:
                            continue
                        p_guid_addr = insn["ptr"]
                        p_guid_b = bytes(
                            self.r2.cmdj("xj 16 @{:#x}".format(p_guid_addr))
                        )

                        # look up in known list
                        guid = GUID_FROM_BYTES.get(p_guid_b)
                        if not guid:
                            guid = UefiGuid(
                                value=str(uuid.UUID(bytes_le=p_guid_b)),
                                name="proprietary_protocol",
                            )

                        self.protocols.append(
                            UefiProtocol(
                                name=guid.name,
                                value=guid.value,
                                guid_address=p_guid_addr,
                                address=insn["offset"],
                                service=bs.name,
                            )
                        )
        return True
>>>>>>> 9017e32b

    @property
    def protocols(self) -> List[UefiProtocol]:
        """Find proprietary protocols"""
        if self._protocols is None:
            self._protocols = self._get_protocols_x64()
        return self._protocols

    def _get_protocol_guids(self) -> List[UefiProtocolGuid]:

        protocol_guids = []
        target_sections = [".data"]
<<<<<<< HEAD
        for section in self.sections:
            if section["name"] in target_sections:
                self._r2.cmd("s {:#x}".format(section["vaddr"]))
                section_data = bytes(self._r2.cmdj("xj {:#d}".format(section["vsize"])))
=======
        for section in self._r2_sections:
            if section["name"] in target_sections:
                section_data = bytes(
                    self.r2.cmdj(
                        "xj {:#d} @{:#x}".format(section["vsize"], section["vaddr"])
                    )
                )
>>>>>>> 9017e32b

                # find guids in section data:
                for i in range(len(section_data) - 15):
                    chunk = section_data[i : i + 16]
                    guid = GUID_FROM_BYTES.get(chunk)
                    if not guid:
                        continue
                    if guid.value in ["00000000-0000-0000-0000000000000000"]:
                        continue
                    protocol_guids.append(
                        UefiProtocolGuid(
                            address=section["vaddr"] + i,
                            name=guid.name,
                            value=guid.value,
                        )
                    )
        return protocol_guids

    @property
    def protocol_guids(self) -> List[UefiProtocolGuid]:
        """Find protocols guids"""
        if self._protocol_guids is None:
            self._protocol_guids = self._get_protocol_guids()
        return self._protocol_guids

    def r2_get_nvram_vars_x64(self) -> bool:
        """Find NVRAM variables passed to GetVariable and SetVariable services"""

        for service in self.rt_list:
            if service.name in ["GetVariable", "SetVariable"]:
                # disassemble 8 instructions backward
                block_insns = self.r2.cmdj("pdj -8 @{:#x}".format(service.address))
                name: str = str()
                p_guid_b: bytes = bytes()
                for index in range(len(block_insns) - 2, -1, -1):
                    if not "refs" in block_insns[index]:
                        continue
                    if len(block_insns[index]["refs"]) > 1:
                        continue
                    ref_addr = block_insns[index]["refs"][0]["addr"]
                    if not "esil" in block_insns[index]:
                        continue
                    esil = block_insns[index]["esil"].split(",")
                    if (
                        (esil[-1] == "=")
                        and (esil[-2] == "rcx")
                        and (esil[-3] == "+")
                        and (esil[-4] == "rip")
                    ):
                        name = self.r2.cmd("psw @{:#x}".format(ref_addr))[:-1]
                    if (
                        (esil[-1] == "=")
                        and (esil[-2] == "rdx")
                        and (esil[-3] == "+")
                        and (esil[-4] == "rip")
                    ):
                        p_guid_b = bytes(self.r2.cmdj("xj 16 @{:#x}".format(ref_addr)))
                    if name and p_guid_b:
                        guid = str(uuid.UUID(bytes_le=p_guid_b))
                        self.nvram_vars.append(
                            NvramVariable(name=name, guid=guid, service=service)
                        )
                        break
        return True

    @classmethod
    def get_summary(cls, image_path: str) -> Dict[str, Any]:
        """Collect all the information in a JSON object"""

        self = cls(image_path)
        summary = {}
        for key in self.info:
            summary[key] = self.info[key]
        summary["g_bs"] = str(self.g_bs)
        summary["g_rt"] = str(self.g_rt)
<<<<<<< HEAD
        summary["bs_list"] = [x.__dict__ for x in self.boot_services]
        summary["rt_list"] = [x.__dict__ for x in self.runtime_services]
        summary["p_guids"] = [x.__dict__ for x in self.protocol_guids]
        summary["protocols"] = [x.__dict__ for x in self.protocols]
=======
        if self.r2_debug:
            print("{} g_rt: 0x{:x}".format(self.r2_name, self.g_rt))

        self.r2_get_boot_services_g_bs_x64()
        self.r2_get_boot_services_prot_x64()
        summary["bs_list"] = str(self.bs_list)
        if self.r2_debug:
            print(
                "{} boot services:\n{}".format(
                    self.r2_name, json.dumps(self.bs_list, indent=4, default=vars)
                )
            )

        self.r2_get_runtime_services_x64()
        summary["rt_list"] = str(self.rt_list)
        if self.r2_debug:
            print(
                "{} runtime services:\n{}".format(
                    self.r2_name, json.dumps(self.rt_list, indent=4, default=vars)
                )
            )

        self.r2_get_p_guids()
        summary["p_guids"] = str(self.p_guids)
        if self.r2_debug:
            print(
                "{} guids:\n{}".format(
                    self.r2_name, json.dumps(self.p_guids, indent=4, default=vars)
                )
            )

        self.r2_get_protocols_x64()
        summary["protocols"] = str(self.protocols)
        if self.r2_debug:
            print(
                "{} protocols:\n{}".format(
                    self.r2_name, json.dumps(self.protocols, indent=4, default=vars)
                )
            )

        self.r2_get_nvram_vars_x64()
        summary["nvram_vars"] = str(self.nvram_vars)
        if self.r2_debug:
            print(
                "{} nvram_vars:\n{}".format(
                    self.r2_name, json.dumps(self.nvram_vars, indent=4, default=vars)
                )
            )

>>>>>>> 9017e32b
        self.close()
        return summary

    @classmethod
    def get_protocols_info(cls, image_path: str) -> Dict[str, Any]:
        """Collect all the information in a JSON object"""

        self = cls(image_path)
        summary = {}
        for key in self.info:
            summary[key] = self.info[key]
        summary["g_bs"] = str(self.g_bs)
        summary["bs_list"] = [x.__dict__ for x in self.boot_services]
        summary["protocols"] = [x.__dict__ for x in self.protocols]
        self.close()
        return summary

    def close(self) -> None:
        """Quits the r2 instance, releasing resources """
        self._r2.quit()

    def __exit__(self, exception_type, exception_value, traceback):
        self._r2.quit()<|MERGE_RESOLUTION|>--- conflicted
+++ resolved
@@ -93,7 +93,6 @@
         if image_path:
             self._r2 = r2pipe.open(image_path, flags=["-2"])
             # analyze image
-<<<<<<< HEAD
             self._r2.cmd("aaa")
 
         # private cache
@@ -141,49 +140,6 @@
     def _get_g_bs_x64(self) -> int:
 
         for func in self.functions:
-=======
-            self.r2.cmd("aaa")
-            # set asm.esil variable value
-            self.r2.cmd("e asm.esil = true")
-        # debug
-        self.r2_debug = debug
-        # name
-        self.r2_name = click.style("uefi_r2", fg="green", bold=True)
-        # list of boot services
-        self.bs_list: List[UefiService] = []
-        self.bs_prot: List[UefiService] = []
-        # list of runtime services
-        self.rt_list: List[UefiService] = []
-        # list of protocols
-        self.protocols: List[UefiProtocol] = []
-        self.p_guids: List[UefiProtocolGuid] = []
-        # list of NVRAM variables
-        self.nvram_vars: List[NvramVariable] = []
-
-        self.r2_info: List[Any] = []
-        self.r2_strings: List[Any] = []
-        self._r2_sections: List[Any] = []
-        self._r2_functions: List[Any] = []
-        self.g_bs: int = 0
-        self.g_rt: int = 0
-
-    def r2_get_common_properties(self) -> None:
-        """Get common image properties (parsed header, strings, sections, functions)"""
-
-        # get common info
-        self.r2_info = self.r2.cmdj("ij")
-        # get strings
-        self.r2_strings = self.r2.cmdj("izzzj")
-        # get sections
-        self._r2_sections = self.r2.cmdj("iSj")
-        # get functions
-        self._r2_functions = self.r2.cmdj("aflj")
-
-    def r2_get_g_bs_x64(self) -> bool:
-        """Find BootServices table global address"""
-
-        for func in self._r2_functions:
->>>>>>> 9017e32b
             func_addr = func["offset"]
             func_insns = self._r2.cmdj("pdfj @{:#x}".format(func_addr))
             g_bs_reg = None
@@ -212,11 +168,7 @@
 
     def _get_g_rt_x64(self) -> int:
 
-<<<<<<< HEAD
         for func in self.functions:
-=======
-        for func in self._r2_functions:
->>>>>>> 9017e32b
             func_addr = func["offset"]
             func_insns = self._r2.cmdj("pdfj @{:#x}".format(func_addr))
             g_rt_reg = None
@@ -245,12 +197,8 @@
 
     def _get_boot_services_g_bs_x64(self) -> List[UefiService]:
 
-<<<<<<< HEAD
         bs_list = []
         for func in self.functions:
-=======
-        for func in self._r2_functions:
->>>>>>> 9017e32b
             func_addr = func["offset"]
             func_insns = self._r2.cmdj("pdfj @{:#x}".format(func_addr))
             insn_index = 0
@@ -302,13 +250,9 @@
         self,
     ) -> Tuple[List[UefiService], List[UefiService]]:
 
-<<<<<<< HEAD
         bs_list: List[UefiService] = []
         bs_prot: List[UefiService] = []
         for func in self.functions:
-=======
-        for func in self._r2_functions:
->>>>>>> 9017e32b
             func_addr = func["offset"]
             func_insns = self._r2.cmdj("pdfj @{:#x}".format(func_addr))
             for insn in func_insns["ops"]:
@@ -357,13 +301,8 @@
 
         rt_list: List[UefiService] = []
         if not self.g_rt:
-<<<<<<< HEAD
             return rt_list
         for func in self.functions:
-=======
-            return False
-        for func in self._r2_functions:
->>>>>>> 9017e32b
             func_addr = func["offset"]
             func_insns = self._r2.cmdj("pdfj @{:#x}".format(func_addr))
             insn_index = 0
@@ -431,7 +370,6 @@
                         and (esil[-2] == BS_PROTOCOLS_INFO_X64[bs.name]["reg"])
                         and (esil[-3] == "+")
                     ):
-<<<<<<< HEAD
                         if "ptr" in insn:
                             p_guid_addr = insn["ptr"]
                             self._r2.cmd("s {:#x}".format(p_guid_addr))
@@ -455,33 +393,6 @@
                                 )
                             )
         return protocols
-=======
-                        if not "ptr" in insn:
-                            continue
-                        p_guid_addr = insn["ptr"]
-                        p_guid_b = bytes(
-                            self.r2.cmdj("xj 16 @{:#x}".format(p_guid_addr))
-                        )
-
-                        # look up in known list
-                        guid = GUID_FROM_BYTES.get(p_guid_b)
-                        if not guid:
-                            guid = UefiGuid(
-                                value=str(uuid.UUID(bytes_le=p_guid_b)),
-                                name="proprietary_protocol",
-                            )
-
-                        self.protocols.append(
-                            UefiProtocol(
-                                name=guid.name,
-                                value=guid.value,
-                                guid_address=p_guid_addr,
-                                address=insn["offset"],
-                                service=bs.name,
-                            )
-                        )
-        return True
->>>>>>> 9017e32b
 
     @property
     def protocols(self) -> List[UefiProtocol]:
@@ -494,20 +405,10 @@
 
         protocol_guids = []
         target_sections = [".data"]
-<<<<<<< HEAD
         for section in self.sections:
             if section["name"] in target_sections:
                 self._r2.cmd("s {:#x}".format(section["vaddr"]))
                 section_data = bytes(self._r2.cmdj("xj {:#d}".format(section["vsize"])))
-=======
-        for section in self._r2_sections:
-            if section["name"] in target_sections:
-                section_data = bytes(
-                    self.r2.cmdj(
-                        "xj {:#d} @{:#x}".format(section["vsize"], section["vaddr"])
-                    )
-                )
->>>>>>> 9017e32b
 
                 # find guids in section data:
                 for i in range(len(section_data) - 15):
@@ -583,62 +484,10 @@
             summary[key] = self.info[key]
         summary["g_bs"] = str(self.g_bs)
         summary["g_rt"] = str(self.g_rt)
-<<<<<<< HEAD
         summary["bs_list"] = [x.__dict__ for x in self.boot_services]
         summary["rt_list"] = [x.__dict__ for x in self.runtime_services]
         summary["p_guids"] = [x.__dict__ for x in self.protocol_guids]
         summary["protocols"] = [x.__dict__ for x in self.protocols]
-=======
-        if self.r2_debug:
-            print("{} g_rt: 0x{:x}".format(self.r2_name, self.g_rt))
-
-        self.r2_get_boot_services_g_bs_x64()
-        self.r2_get_boot_services_prot_x64()
-        summary["bs_list"] = str(self.bs_list)
-        if self.r2_debug:
-            print(
-                "{} boot services:\n{}".format(
-                    self.r2_name, json.dumps(self.bs_list, indent=4, default=vars)
-                )
-            )
-
-        self.r2_get_runtime_services_x64()
-        summary["rt_list"] = str(self.rt_list)
-        if self.r2_debug:
-            print(
-                "{} runtime services:\n{}".format(
-                    self.r2_name, json.dumps(self.rt_list, indent=4, default=vars)
-                )
-            )
-
-        self.r2_get_p_guids()
-        summary["p_guids"] = str(self.p_guids)
-        if self.r2_debug:
-            print(
-                "{} guids:\n{}".format(
-                    self.r2_name, json.dumps(self.p_guids, indent=4, default=vars)
-                )
-            )
-
-        self.r2_get_protocols_x64()
-        summary["protocols"] = str(self.protocols)
-        if self.r2_debug:
-            print(
-                "{} protocols:\n{}".format(
-                    self.r2_name, json.dumps(self.protocols, indent=4, default=vars)
-                )
-            )
-
-        self.r2_get_nvram_vars_x64()
-        summary["nvram_vars"] = str(self.nvram_vars)
-        if self.r2_debug:
-            print(
-                "{} nvram_vars:\n{}".format(
-                    self.r2_name, json.dumps(self.nvram_vars, indent=4, default=vars)
-                )
-            )
-
->>>>>>> 9017e32b
         self.close()
         return summary
 
